/*
 * Copyright (c) Gala Games Inc. All rights reserved.
 * Licensed under the Apache License, Version 2.0 (the "License");
 * you may not use this file except in compliance with the License.
 * You may obtain a copy of the License at
 *
 *     http://www.apache.org/licenses/LICENSE-2.0
 *
 * Unless required by applicable law or agreed to in writing, software
 * distributed under the License is distributed on an "AS IS" BASIS,
 * WITHOUT WARRANTIES OR CONDITIONS OF ANY KIND, either express or implied.
 * See the License for the specific language governing permissions and
 * limitations under the License.
 */
<<<<<<< HEAD
import { ChainCallDTO, ConstructorArgs, serialize, signatures } from "@gala-chain/api";
=======
import { ChainCallDTO, serialize, signatures } from "@gala-chain/api";
>>>>>>> 3e3accce
import { BrowserProvider, Eip1193Provider, getAddress } from "ethers";

declare global {
  interface Window {
    ethereum?: Eip1193Provider;
  }
}

export class GalachainConnectClient {
  #ethAddress: string;
  #provider: BrowserProvider | undefined;
  #chainCodeUrl: string;

  get galachainAddress() {
    return this.#ethAddress.replace("0x", "eth|");
  }

  get ethAddress() {
    return this.#ethAddress;
  }

  set ethAddress(val: string) {
    this.#ethAddress = getAddress(`0x${val.replace(/0x|eth\|/, "")}`);
  }

  get provider() {
    return this.#provider;
  }

  constructor(chainCodeUrl: string) {
    this.#chainCodeUrl = chainCodeUrl;
  }

  public async connectToMetaMask() {
    if (!window.ethereum) {
      throw new Error("Ethereum provider not found");
    }

    this.#provider = new BrowserProvider(window.ethereum);

    try {
      const accounts = (await this.#provider.send("eth_requestAccounts", [])) as string[];
<<<<<<< HEAD
      this.address = getAddress(accounts[0]);
=======
      this.ethAddress = accounts[0];
>>>>>>> 3e3accce

      return this.galachainAddress;
    } catch (error: unknown) {
      throw new Error((error as Error).message);
    }
  }

  public async send<T, U extends ConstructorArgs<ChainCallDTO>>({
    url = this.#chainCodeUrl,
    method,
    payload,
    sign = false,
    headers = {}
  }: {
    url?: string;
    method: string;
    payload: U;
    sign?: boolean;
    headers?: object;
  }): Promise<{ Data: T }> {
    if (!this.#provider) {
      throw new Error("Ethereum provider not found");
    }
    if (!this.#ethAddress) {
      throw new Error("No account connected");
    }

    try {
      if (sign === true) {
        const prefix = this.calculatePersonalSignPrefix(payload);
        const prefixedPayload = { ...payload, prefix };
        const dto = signatures.getPayloadToSign(prefixedPayload);

        const signer = await this.#provider.getSigner();
<<<<<<< HEAD
        const signature = await signer.provider.send("personal_sign", ["0x" + this.#address, dto]);
=======
        const signature = await signer.provider.send("personal_sign", [this.ethAddress, dto]);
>>>>>>> 3e3accce

        return await this.submit(url, method, { ...prefixedPayload, signature }, headers);
      }

      return await this.submit(url, method, payload, headers);
    } catch (error: unknown) {
      throw new Error((error as Error).message);
    }
  }

  private async submit<T, U extends ConstructorArgs<ChainCallDTO>>(
    chainCodeUrl: string,
    method: string,
    signedPayload: U,
    headers: object
  ): Promise<T> {
    if (signedPayload instanceof ChainCallDTO) {
      await signedPayload.validateOrReject();
    }

    const url = `${chainCodeUrl}/${method}`;
    const response = await fetch(url, {
      method: "POST",
      body: serialize(signedPayload),
      headers: {
        "Content-Type": "application/json",
        ...headers
      }
    });

    const id = response.headers.get("x-transaction-id");
    const data = await response.json();

    if (data.error) {
      return data.error;
    }

    return id ? { Hash: id, ...data } : data;
  }

  private calculatePersonalSignPrefix(payload: object): string {
    const payloadLength = signatures.getPayloadToSign(payload).length;
    const prefix = "\u0019Ethereum Signed Message:\n" + payloadLength;

    const newPayload = { ...payload, prefix };
    const newPayloadLength = signatures.getPayloadToSign(newPayload).length;

    if (payloadLength === newPayloadLength) {
      return prefix;
    }
    return this.calculatePersonalSignPrefix(newPayload);
  }
}<|MERGE_RESOLUTION|>--- conflicted
+++ resolved
@@ -12,11 +12,7 @@
  * See the License for the specific language governing permissions and
  * limitations under the License.
  */
-<<<<<<< HEAD
 import { ChainCallDTO, ConstructorArgs, serialize, signatures } from "@gala-chain/api";
-=======
-import { ChainCallDTO, serialize, signatures } from "@gala-chain/api";
->>>>>>> 3e3accce
 import { BrowserProvider, Eip1193Provider, getAddress } from "ethers";
 
 declare global {
@@ -59,11 +55,7 @@
 
     try {
       const accounts = (await this.#provider.send("eth_requestAccounts", [])) as string[];
-<<<<<<< HEAD
       this.address = getAddress(accounts[0]);
-=======
-      this.ethAddress = accounts[0];
->>>>>>> 3e3accce
 
       return this.galachainAddress;
     } catch (error: unknown) {
@@ -98,11 +90,7 @@
         const dto = signatures.getPayloadToSign(prefixedPayload);
 
         const signer = await this.#provider.getSigner();
-<<<<<<< HEAD
         const signature = await signer.provider.send("personal_sign", ["0x" + this.#address, dto]);
-=======
-        const signature = await signer.provider.send("personal_sign", [this.ethAddress, dto]);
->>>>>>> 3e3accce
 
         return await this.submit(url, method, { ...prefixedPayload, signature }, headers);
       }
